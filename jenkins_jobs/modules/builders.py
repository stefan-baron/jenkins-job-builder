--- conflicted
+++ resolved
@@ -365,19 +365,6 @@
     :arg str property-file:
         Pass properties from file to the other job (optional)
     :arg bool property-file-fail-on-missing:
-<<<<<<< HEAD
-      Don't trigger if any files are missing (optional)
-      (default true)
-    :arg bool current-parameters: Whether to include the
-      parameters passed to the current build to the
-      triggered job.
-    :arg bool svn-revision: Whether to pass the svn revision
-      to the triggered job
-    :arg bool git-revision: Whether to pass the git commit
-      to the triggered job
-    :arg bool block: whether to wait for the triggered jobs
-      to finish or not (default false)
-=======
         Don't trigger if any files are missing (default true)
     :arg bool current-parameters: Whether to include the parameters passed
         to the current build to the triggered job.
@@ -393,7 +380,6 @@
         job (optional)
     :arg bool block: whether to wait for the triggered jobs to finish or not
         (default false)
->>>>>>> f42e93c9
     :arg dict block-thresholds: Fail builds and/or mark as failed or unstable
         based on thresholds. Only apply if block parameter is true (optional)
 
@@ -489,12 +475,6 @@
             XML.SubElement(tconfigs,
                            'hudson.plugins.parameterizedtrigger.'
                            'CurrentBuildParameters')
-        if project_def.get('git-revision', False):
-            param = XML.SubElement(tconfigs,
-                                   'hudson.plugins.git.'
-                                   'GitRevisionBuildParameters')
-            combine = XML.SubElement(param, 'combineQueuedCommits')
-            combine.text = 'false'
         if(project_def.get('svn-revision')):
             XML.SubElement(tconfigs,
                            'hudson.plugins.parameterizedtrigger.'
